--- conflicted
+++ resolved
@@ -34,13 +34,8 @@
   organizationName = "Adaptris Ltd"
   organizationUrl = "http://interlok.adaptris.net"
   slf4jVersion = '1.7.36'
-<<<<<<< HEAD
-  tikaVersion = "2.4.0"
+  tikaVersion = "2.4.1"
   mockitoVersion = '4.6.1'
-=======
-  tikaVersion = "2.4.1"
-  mockitoVersion = '4.6.0'
->>>>>>> adb729a6
 }
 
 ext.gitBranchNameOrTimestamp = { branchName ->
