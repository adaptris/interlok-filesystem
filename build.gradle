import org.apache.tools.ant.taskdefs.condition.Os
import org.apache.tools.ant.filters.*

plugins {
  id 'java-library'
  id 'maven-publish'
  id 'jacoco'
  // Manage optional dependencies in maven pom.
  id 'nebula.optional-base' version '7.0.0'
  id 'com.github.spotbugs' version '5.0.9'
<<<<<<< HEAD
  id "io.freefair.lombok" version "6.4.3"
  id 'org.owasp.dependencycheck' version '7.1.1'
=======
  id "io.freefair.lombok" version "6.5.0.2"
  id 'org.owasp.dependencycheck' version '7.1.0.1'
>>>>>>> adb729a6

}

ext {
  interlokCoreVersion = project.findProperty('interlokCoreVersion') ?: '4.6-SNAPSHOT'
  releaseVersion = project.findProperty('releaseVersion') ?: '4.6-SNAPSHOT'
  nexusBaseUrl = project.findProperty('nexusBaseUrl') ?: 'https://nexus.adaptris.net/nexus'
  mavenPublishUrl = project.findProperty('mavenPublishUrl') ?: nexusBaseUrl + '/content/repositories/snapshots'
  javadocsBaseUrl = nexusBaseUrl + "/content/sites/javadocs/com/adaptris"
  repoUsername = project.findProperty('repoUsername') ?: 'unknown'
  repoPassword = project.findProperty('repoPassword') ?: 'unknown'
  defaultNexusRepo = project.findProperty('defaultNexusRepo') ?: 'unknown'
  interlokJavadocs= project.findProperty('interlokJavadocs') ?: javadocsBaseUrl + "/interlok-core/" + interlokCoreVersion
  interlokCommonJavadocs= project.findProperty('interlokCommonJavadocs') ?: javadocsBaseUrl + "/interlok-common/" + interlokCoreVersion
  offlineJavadocPackageDir = new File(project.buildDir, "offline-javadoc-packages")

  delombokTargetDir = new File("${project.projectDir}/src/main/generated")

  componentName='Interlok Storage/Filesystem'
  componentDesc="Perform filesystem operations within Interlok"

  organizationName = "Adaptris Ltd"
  organizationUrl = "http://interlok.adaptris.net"
  slf4jVersion = '1.7.36'
  tikaVersion = "2.4.1"
  mockitoVersion = '4.6.0'
}

ext.gitBranchNameOrTimestamp = { branchName ->
  if (branchName.equals("HEAD") || branchName.equals("develop") || branchName.startsWith("release")) {
    return new Date().format('HH:mm:ss z');
  }
  return branchName;
}

ext.buildInfo = { ->
   new ByteArrayOutputStream().withStream { os ->
      exec {
        executable = "git"
        args = ["rev-parse", "--abbrev-ref", "HEAD"]
        standardOutput = os
      }
      def branchName = os.toString().replaceAll("\r", "").replaceAll("\n", "").trim();
      return gitBranchNameOrTimestamp(branchName);
    }
}

sourceCompatibility = JavaVersion.VERSION_11
targetCompatibility = JavaVersion.VERSION_11
group   = 'com.adaptris'
version = releaseVersion
def versionDir = "$buildDir/version"
lombok.disableConfig = true

// Disable gradle module generation since we probably don't want
// xxx.module files in your repository.
allprojects {
  tasks.withType(Jar) {
    metaInf {
      from ("$rootDir") {
        include 'LICENSE*'
        include 'NOTICE*'
      }
    }
  }
  tasks.withType(GenerateModuleMetadata) {
    enabled = false
  }
}

repositories {
  mavenCentral()
  if (defaultNexusRepo != "unknown") {
    maven {
      url "$defaultNexusRepo"
      allowInsecureProtocol true
    }
  }
  maven { url "$nexusBaseUrl/content/groups/public" }
  maven { url "$nexusBaseUrl/content/groups/interlok" }
}


configurations {
  javadoc {}
  offlineJavadocPackages {}
  all*.exclude group: 'c3p0'
  all*.exclude group: 'commons-logging'
  all*.exclude group: 'javamail'
  all*.exclude group: 'javax.mail', module: 'mail'
  all*.exclude group: 'org.glassfish.hk2.external'
  all*.exclude group: 'xalan', module: 'xalan'
  all*.exclude group: 'net.sf.saxon', module: 'saxon'
  // don't exclude woodstox; as tika-parsers -> org.apache.cxf:cxf-rt-rs-client -> com.fasterxml.woodstox:woodstox-core
  // all*.exclude group: 'org.codehaus.woodstox'
  all*.exclude group: 'org.eclipse.jetty.orbit', module: 'javax.mail.glassfish'
  // INTERLOK-3197 exclude old javax.mail
  all*.exclude group: 'com.sun.mail', module: 'javax.mail'
  all*.exclude group: 'javax.validation', module: 'validation-api'
  all*.exclude group: 'javax.activation', module: 'activation'
  all*.exclude group: 'javax.activation', module: 'javax.activation-api'

  // INTERLOK-3740 switch from jcraft to com.github.mwiede jsch fork.
  all*.exclude group: 'com.jcraft', module: 'jsch'
}

configurations.all {
  resolutionStrategy.cacheChangingModulesFor 0, "seconds"
}

dependencies {
  api ("com.adaptris:interlok-core:$interlokCoreVersion") { changing= true}
  api ("com.adaptris:interlok-common:$interlokCoreVersion") { changing= true}
  api "org.apache.commons:commons-compress:1.21"
  implementation "org.slf4j:slf4j-api:$slf4jVersion"
  api "org.json:json:20220320"
  api "org.apache.tika:tika-core:$tikaVersion"
  api "com.hierynomus:smbj:0.11.5"

  // compile "org.apache.tika:tika-parsers:$tikaVersion", optional {
  //   exclude group: "com.fasterxml.jackson.core", module: "jackson-databind"
  //   exclude group: "com.fasterxml.jackson.core", module: "jackson-core"
  //   exclude group: "com.fasterxml.jackson.core", module: "jackson-annotations"
  //   exclude group: "com.google.guava", module: "guava"
  // }
  // compile "com.fasterxml.woodstox:woodstox-core:+", optional
  // compile "org.codehaus.woodstox:stax2-api:+", optional

  annotationProcessor ("com.adaptris:interlok-core-apt:$interlokCoreVersion") {changing= true}

  testImplementation "junit:junit:4.13.2"
  testImplementation ("org.slf4j:slf4j-simple:$slf4jVersion")
  testImplementation ("com.adaptris:interlok-stubs:$interlokCoreVersion") { changing= true }
  testImplementation ("org.awaitility:awaitility:4.2.0")
  testImplementation ("org.mockito:mockito-core:$mockitoVersion")
  testImplementation ("org.mockito:mockito-inline:$mockitoVersion")

  javadoc("com.adaptris:interlok-core-apt:$interlokCoreVersion") { changing= true}
  offlineJavadocPackages ("com.adaptris:interlok-core:$interlokCoreVersion:javadoc@jar") { changing= true}
  offlineJavadocPackages ("com.adaptris:interlok-common:$interlokCoreVersion:javadoc@jar") { changing= true}

}


jar {
  manifest {
    attributes("Built-By": System.getProperty('user.name'),
               "Build-Jdk": System.getProperty('java.version'),
               "Implementation-Title": componentName,
               "Implementation-Version": project.version,
               "Implementation-Vendor-Id": project.group,
               "Implementation-Vendor": organizationName)
  }
}


sourceSets {
  main {
    output.dir(versionDir, builtBy: 'generateVersion')
  }
}
// Generate the META-INF/adaptris-version file
task generateVersion {
  doLast {
    def versionFile = new File(new File(versionDir, 'META-INF'), 'adaptris-version')
    versionFile.getParentFile().mkdirs()
    ant.propertyfile(file: versionFile) {
      entry(key: 'component.name', value: componentName)
      entry(key: 'component.description', value: componentDesc)
      entry(key: 'groupId', value: project.group)
      entry(key: 'artifactId', value: project.name)
      entry(key: 'build.version', value: releaseVersion)
      entry(key: 'build.date', value: new Date().format('yyyy-MM-dd'))
      entry(key: 'build.info', value: buildInfo())
    }
  }
}

task offlinePackageList(type: Copy) {
  description 'Build an offline package-list for javadocs'
  group 'Documentation'

  project.configurations.offlineJavadocPackages.collect { dependency ->
    from(zipTree(dependency)) {
      into dependency.name
    }
  }
  include "package-list"
  include "element-list"
  into offlineJavadocPackageDir
}

javadoc {
  configure(options) {
    options.linksOffline(interlokJavadocs, offlineJavadocPackageDir.getCanonicalPath() + "/interlok-core-$interlokCoreVersion-javadoc.jar")
    options.linksOffline(interlokCommonJavadocs, offlineJavadocPackageDir.getCanonicalPath() + "/interlok-common-$interlokCoreVersion-javadoc.jar")
    taglets = ["com.adaptris.taglet.ConfigTaglet", "com.adaptris.taglet.LicenseTaglet"]
    options.addStringOption "tagletpath", configurations.javadoc.asPath
    options.addStringOption('Xdoclint:none', '-quiet')
    options.addBooleanOption "-no-module-directories", true
    title= componentName
  }
}

jacocoTestReport {
    reports {
        xml.required= true
        html.required= true
    }
}

task deleteGeneratedFiles(type: Delete) {
  delete delombokTargetDir
}

delombok {
  target = delombokTargetDir
}

task lgtmCompile(type: JavaCompile, dependsOn: delombok) {
  group 'Build'
  description 'Compile for lgtm'

  source = sourceSets.main.extensions.delombokTask
  destinationDirectory= sourceSets.main.java.classesDirectory
  classpath = project.sourceSets.main.compileClasspath
}

task javadocJar(type: Jar, dependsOn: javadoc) {
  classifier = 'javadoc'
  from javadoc.destinationDir
}

task examplesJar(type: Jar, dependsOn: test) {
  classifier = 'examples'
  from new File(buildDir, '/examples')
}

task sourcesJar(type: Jar, dependsOn: classes) {
    classifier = 'sources'
    from sourceSets.main.extensions.delombokTask
}

artifacts {
  archives javadocJar
  archives examplesJar
  archives sourcesJar
}

publishing {
  publications {
    mavenJava(MavenPublication) {
      from components.java

      artifact javadocJar { classifier "javadoc" }
      artifact examplesJar { classifier "examples" }
      artifact sourcesJar { classifier "sources" }

      pom.withXml {
        asNode().appendNode("name", componentName)
        asNode().appendNode("description", componentDesc)
		asNode().appendNode("url", "https://interlok.adaptris.net/interlok-docs/#/")
        def properties = asNode().appendNode("properties")
        properties.appendNode("target", "3.6.6+")
        properties.appendNode("tags", "filesystem")
        properties.appendNode("license", "false")
        properties.appendNode("repository", "https://github.com/adaptris/interlok-filesystem")
      }
    }
  }
  repositories {
    maven {
      credentials {
        username repoUsername
        password repoPassword
      }
      url mavenPublishUrl
    }
  }
}

spotbugsMain {
  effort = "max"
  reportLevel = "high"
  reports {
    xml {
      required.set(false)
    }
    html {
      required.set(true)
      stylesheet = 'default.xsl'
    }
  }
}

dependencyCheck  {
  suppressionFiles= [ "https://raw.githubusercontent.com/adaptris/interlok/develop/gradle/owasp-exclude.xml" , "$rootDir/gradle/owasp-exclude.xml" ]
  scanConfigurations = [ "api", "compileClasspath", "runtimeClasspath" ]
  formats = [ "HTML", "JUNIT" ]
  junitFailOnCVSS = 7.0
  failBuildOnCVSS = 7.0
  analyzers {
    assemblyEnabled=false
  }
}

lombok {
  version = "1.18.22"
}

// disable spotbugsTests which checks our test code..
spotbugsTest.enabled = false
clean.dependsOn deleteGeneratedFiles
check.dependsOn jacocoTestReport
javadoc.dependsOn offlinePackageList<|MERGE_RESOLUTION|>--- conflicted
+++ resolved
@@ -8,14 +8,8 @@
   // Manage optional dependencies in maven pom.
   id 'nebula.optional-base' version '7.0.0'
   id 'com.github.spotbugs' version '5.0.9'
-<<<<<<< HEAD
-  id "io.freefair.lombok" version "6.4.3"
+  id "io.freefair.lombok" version "6.5.0.2"
   id 'org.owasp.dependencycheck' version '7.1.1'
-=======
-  id "io.freefair.lombok" version "6.5.0.2"
-  id 'org.owasp.dependencycheck' version '7.1.0.1'
->>>>>>> adb729a6
-
 }
 
 ext {
